FROM nvidia/cuda:9.0-cudnn7-devel

RUN apt-get update && \
    apt-get -y install build-essential python-dev python3-dev git wget curl nginx openssh-server libgtk2.0-dev && \
    apt-get clean

# install pip
RUN cd /tmp && \
     curl -O https://bootstrap.pypa.io/get-pip.py && \
     python2 get-pip.py && \
     python3 get-pip.py && \
     rm get-pip.py

# CUDA-aware OpenMPI:
# 2.1.2 is recommended by Chainer.
RUN cd /tmp && \
        wget "https://www.open-mpi.org/software/ompi/v2.1/downloads/openmpi-2.1.2.tar.gz" && \
        tar xzf openmpi-2.1.2.tar.gz && \
        cd openmpi-2.1.2  && \
        ./configure --with-cuda  && make all && make -j"$(nproc)" install && ldconfig && rm -rf /tmp/*

ENV LD_LIBRARY_PATH=/usr/local/openmpi/lib:$LD_LIBRARY_PATH

ENV PATH /usr/local/openmpi/bin/:$PATH
ENV PATH=/usr/local/nvidia/bin:$PATH

ENV PYTHONDONTWRITEBYTECODE=1 PYTHONUNBUFFERED=1

# SSH. Partially taken from https://docs.docker.com/engine/examples/running_ssh_service/
RUN mkdir /var/run/sshd && \
  sed 's@session\s*required\s*pam_loginuid.so@session optional pam_loginuid.so@g' -i /etc/pam.d/sshd && \
  mkdir -p /root/.ssh/ && \
  ssh-keygen -q -t rsa -N '' -f /root/.ssh/id_rsa && \
  cp /root/.ssh/id_rsa.pub /root/.ssh/authorized_keys && \
  printf "Host *\n  StrictHostKeyChecking no\n" >> /root/.ssh/config

COPY changehostname.c /
COPY change-hostname.sh /usr/local/bin/change-hostname.sh

<<<<<<< HEAD
RUN chmod +x /usr/local/bin/change-hostname.sh
=======
RUN chmod +x /usr/local/bin/change-hostname.sh && \
    chmod +x /mpi_script.sh

# Patch fixes hanging issue with MultiProcessParallelUpdater.
# This patch is applied in final images.
# From https://github.com/chainer/chainer/pull/4756
COPY parallel_updater.patch /parallel_updater.patch
>>>>>>> 0782037e
<|MERGE_RESOLUTION|>--- conflicted
+++ resolved
@@ -37,14 +37,9 @@
 COPY changehostname.c /
 COPY change-hostname.sh /usr/local/bin/change-hostname.sh
 
-<<<<<<< HEAD
 RUN chmod +x /usr/local/bin/change-hostname.sh
-=======
-RUN chmod +x /usr/local/bin/change-hostname.sh && \
-    chmod +x /mpi_script.sh
 
 # Patch fixes hanging issue with MultiProcessParallelUpdater.
 # This patch is applied in final images.
 # From https://github.com/chainer/chainer/pull/4756
-COPY parallel_updater.patch /parallel_updater.patch
->>>>>>> 0782037e
+COPY parallel_updater.patch /parallel_updater.patch