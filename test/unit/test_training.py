# Copyright 2017-2018 Amazon.com, Inc. or its affiliates. All Rights Reserved.
#
# Licensed under the Apache License, Version 2.0 (the "License"). You
# may not use this file except in compliance with the License. A copy of
# the License is located at
#
#     http://aws.amazon.com/apache2.0/
#
# or in the "license" file accompanying this file. This file is
# distributed on an "AS IS" BASIS, WITHOUT WARRANTIES OR CONDITIONS OF
# ANY KIND, either express or implied. See the License for the specific
# language governing permissions and limitations under the License.
import os
import socket
import tempfile

import chainer
import chainer.links as L
from mock import call, MagicMock, patch, mock_open
import pytest
from six import PY2

from chainer_framework import timeout, training


# pylint: disable=protected-access


@pytest.fixture(name='worker_node_distributed_training_env')
def fixture_worker_node_distributed_training_env():
    env = MagicMock()
    env.current_host = 'algo-2'
    env.hosts = ['algo-1', 'algo-2']
    env.hyperparameters = {}
    env.num_gpus = 4
    return env


@pytest.fixture(name='single_machine_training_env')
def fixture_single_machine_training_env():
    env = MagicMock()
    env.current_host = 'algo-1'
    env.hosts = ['algo-1']
    env.hyperparameters = {}
    tmp = tempfile.mkdtemp()
    os.makedirs(os.path.join(tmp, 'model'))
    env.model_dir = os.path.join(tmp, 'model')
    env.num_gpus = 1
    return env


@pytest.fixture(name='training_state')
def fixture_training_state():
    training_state = MagicMock()
    training_state.trained = False
    training_state.saved = False
    return training_state


@pytest.fixture(name='user_module')
def fixture_user_module():
    return MagicMock(spec=['train'])


class DummyModel(chainer.Chain):
    def __init__(self):
        super(DummyModel, self).__init__()
        with self.init_scope():
            self.l1 = L.Linear(None)

    def __call__(self, x):
        return self.l1()


<<<<<<< HEAD
def mock_training_env(current_host='algo-1', hosts=None, hyperparameters=None,
                      module_dir='s3://my/script', module_name='imagenet', **kwargs):
    hosts = hosts or ['algo-1']

    hyperparameters = hyperparameters or {}

    return MagicMock(current_host=current_host, hosts=hosts, hyperparameters=hyperparameters,
                     module_dir=module_dir, module_name=module_name, **kwargs)


@patch('sagemaker_containers.beta.framework.modules.run_module_from_s3')
def test_single_machine(run_module_from_s3):
    training.train(mock_training_env(hyperparameters={'batch-size': 64}), {})

    run_module_from_s3.assert_called_with('s3://my/script', ['--batch-size', '64'], 'imagenet')


@patch('chainer_framework.training._change_hostname')
@patch('chainer_framework.training._start_ssh_daemon')
@patch('chainer_framework.training._wait_for_worker_nodes_to_start_sshd')
@patch('chainer_framework.training._run_mpi_on_all_nodes')
@patch('chainer_framework.training._create_mpi_script')
def test_distributed_training_from_master_node(
        _create_mpi_script,
        _run_mpi_on_all_nodes,
        _wait_for_worker_nodes_to_start_sshd,
        _start_ssh_daemon,
        _change_hostname):
    hosts = ['algo-1', 'algo-2']
    env = mock_training_env(hosts=hosts)
    training.train(env, {})

    _create_mpi_script.assert_called_with(env)
    _change_hostname.assert_called_once_with('algo-1')
    _start_ssh_daemon.assert_called_once()
    _wait_for_worker_nodes_to_start_sshd.assert_called_once_with(hosts)
    _run_mpi_on_all_nodes.assert_called_once_with(env, {})


builtins_open = '__builtin__.open' if PY2 else 'builtins.open'


@patch('chainer_framework.training._change_hostname')
@patch('chainer_framework.training._start_ssh_daemon')
@patch('chainer_framework.training._wait_for_worker_nodes_to_start_sshd')
@patch('subprocess.check_call')
@patch('sagemaker_containers.beta.framework.modules.download_and_install')
@patch('os.stat')
@patch('os.chmod')
@patch(builtins_open, mock_open())
def test_distributed_training_from_master_node_use_mpi(
        chmod, stat, download_and_install, check_call,
        _wait_for_worker_nodes_to_start_sshd, _start_ssh_daemon, _change_hostname):
    hosts = ['algo-1', 'algo-2']
    env = mock_training_env(hosts=hosts, num_gpus=0, network_interface_name='foonet')
    training.train(env, {'sagemaker_use_mpi': True})

    download_and_install.assert_called_with('s3://my/script')
    _change_hostname.assert_called_once_with('algo-1')
    _start_ssh_daemon.assert_called_once()
    _wait_for_worker_nodes_to_start_sshd.assert_called_once_with(hosts)
    check_call.assert_called_once_with(
        ['mpirun', '--allow-run-as-root', '--host', 'algo-1,algo-2', '-mca', 'btl_tcp_if_include',
         'foonet', '-mca',
         'oob_tcp_if_include', 'foonet',
         '-mca', 'btl', '^openib', '-x', 'PATH', '-x', 'LD_LIBRARY_PATH', '-x',
         'LD_PRELOAD=/libchangehostname.so', '-mca', 'orte_abort_on_non_zero_status', '1', '-x',
         'NCCL_DEBUG=INFO', '-x', 'NCCL_SOCKET_IFNAME=foonet',
         '-np', '2', '/mpi_script.sh'])
    chmod.assert_called_with('/mpi_script.sh', stat().st_mode.__or__())


@patch('chainer_framework.training._change_hostname')
@patch('chainer_framework.training._start_ssh_daemon')
@patch('chainer_framework.training._wait_for_worker_nodes_to_start_sshd')
@patch('subprocess.check_call')
@patch('sagemaker_containers.beta.framework.modules.download_and_install')
@patch('os.stat')
@patch('os.chmod')
@patch(builtins_open, mock_open())
def test_distributed_training_from_master_node_use_mpi_with_gpus(
        chmod, stat, download_and_install, check_call,
        _wait_for_worker_nodes_to_start_sshd, _start_ssh_daemon, _change_hostname):
    hosts = ['algo-1', 'algo-2']
    env = mock_training_env(hosts=hosts, num_gpus=8, network_interface_name='foonet')
    training.train(env, {'sagemaker_use_mpi': True})

    download_and_install.assert_called_with('s3://my/script')
    _change_hostname.assert_called_once_with('algo-1')
    _start_ssh_daemon.assert_called_once()
    _wait_for_worker_nodes_to_start_sshd.assert_called_once_with(hosts)
    check_call.assert_called_once_with(
        ['mpirun', '--allow-run-as-root', '--host', 'algo-1:8,algo-2:8', '-mca',
         'btl_tcp_if_include',
         'foonet', '-mca',
         'oob_tcp_if_include', 'foonet',
         '-mca', 'btl', '^openib', '-x', 'PATH', '-x', 'LD_LIBRARY_PATH', '-x',
         'LD_PRELOAD=/libchangehostname.so', '-mca', 'orte_abort_on_non_zero_status', '1', '-x',
         'NCCL_DEBUG=INFO', '-x', 'NCCL_SOCKET_IFNAME=foonet',
         '-np', '16', '/mpi_script.sh'])
    chmod.assert_called_with('/mpi_script.sh', stat().st_mode.__or__())


@patch('chainer_framework.training._change_hostname')
@patch('chainer_framework.training._start_ssh_daemon')
@patch('chainer_framework.training._wait_for_worker_nodes_to_start_sshd')
@patch('subprocess.check_call')
@patch('sagemaker_containers.beta.framework.modules.download_and_install')
@patch('os.stat')
@patch('os.chmod')
@patch(builtins_open, mock_open())
def test_distributed_training_from_master_node_use_mpi_with_slot_processes_per_host(
        chmod, stat, download_and_install, check_call,
        _wait_for_worker_nodes_to_start_sshd, _start_ssh_daemon, _change_hostname):
    hosts = ['algo-1', 'algo-2']
    env = mock_training_env(hosts=hosts, num_gpus=8, network_interface_name='foonet')
    training.train(env, {'sagemaker_use_mpi': True, 'sagemaker_process_slots_per_host': 16})

    download_and_install.assert_called_with('s3://my/script')
    _change_hostname.assert_called_once_with('algo-1')
    _start_ssh_daemon.assert_called_once()
    _wait_for_worker_nodes_to_start_sshd.assert_called_once_with(hosts)
    check_call.assert_called_once_with(
        ['mpirun', '--allow-run-as-root', '--host', 'algo-1:16,algo-2:16', '-mca',
         'btl_tcp_if_include',
         'foonet', '-mca',
         'oob_tcp_if_include', 'foonet',
         '-mca', 'btl', '^openib', '-x', 'PATH', '-x', 'LD_LIBRARY_PATH', '-x',
         'LD_PRELOAD=/libchangehostname.so', '-mca', 'orte_abort_on_non_zero_status', '1', '-x',
         'NCCL_DEBUG=INFO', '-x', 'NCCL_SOCKET_IFNAME=foonet',
         '-np', '32', '/mpi_script.sh'])
    chmod.assert_called_with('/mpi_script.sh', stat().st_mode.__or__())


@patch('subprocess.Popen')
@patch('sagemaker_containers.beta.framework.modules.download_and_install')
@patch('os.stat')
@patch('os.chmod')
@patch(builtins_open, mock_open())
@patch('os.path.isfile')
def test_distributed_training_from_worker_node_use_mpi(
        isfile, chmod, stat, download_and_install, popen):
    hosts = ['algo-1', 'algo-2']
    env = mock_training_env(current_host='algo-2', hosts=hosts)
    training.train(env, {'sagemaker_use_mpi': True})

    download_and_install.assert_called_with('s3://my/script')
    popen.assert_called_with(['/usr/sbin/sshd', '-D'])

    isfile.assert_called_with('/mpi_is_finished')
    chmod.assert_called_once_with('/mpi_script.sh', stat().st_mode.__or__())


@patch('os.system')
@patch('chainer_framework.training._start_ssh_daemon')
@patch('sagemaker_containers.beta.framework.modules.download_and_install')
@patch('os.stat')
@patch('os.chmod')
@patch(builtins_open, mock_open())
@patch('os.path.isfile')
def test_distributed_training_from_worker_node(
        isfile, chmod, stat, download_and_install,
        _start_ssh_daemon, system):
    hosts = ['algo-1', 'algo-2']
    env = mock_training_env(current_host='algo-2', hosts=hosts)
    training.train(env, {})

    download_and_install.assert_called_with('s3://my/script')
    system.assert_called_once_with('change-hostname.sh algo-2')
    _start_ssh_daemon.assert_called_once()

    isfile.assert_called_with('/mpi_is_finished')
    chmod.assert_called_once_with('/mpi_script.sh', stat().st_mode.__or__())


@patch('os.system')
@patch('subprocess.Popen')
@patch('chainer_framework.training._can_connect', return_value=True)
@patch('time.sleep')
@patch('subprocess.check_call')
@patch('sagemaker_containers.beta.framework.modules.download_and_install')
@patch('os.stat')
@patch('os.chmod')
@patch(builtins_open, mock_open())
@patch('socket.socket')
def test_distributed_training_from_worker_node_use_mpi_with_sagemaker_additional_mpi_options(
        socket, chmod, stat, download_and_install, check_call, sleep, _can_connect, popen, system):
    hosts = ['algo-1', 'algo-2']
    env = mock_training_env(hosts=hosts, num_gpus=8, network_interface_name='foonet')
    training.train(env, {'sagemaker_use_mpi': True, 'sagemaker_process_slots_per_host': 16,
                         'sagemaker_additional_mpi_options': '-x MY_ENVIRONMENT_VARIABLE'})

    download_and_install.assert_called_with('s3://my/script')
    system.assert_called_once_with('change-hostname.sh algo-1')
    popen.assert_called_once_with(["/usr/sbin/sshd", "-D"])
    _can_connect.assert_called_with('algo-2', 22, socket())
    check_call.assert_called_once_with(
        ['mpirun', '--allow-run-as-root', '--host', 'algo-1:16,algo-2:16', '-mca',
         'btl_tcp_if_include',
         'foonet', '-mca',
         'oob_tcp_if_include', 'foonet',
         '-mca', 'btl', '^openib', '-x', 'PATH', '-x', 'LD_LIBRARY_PATH', '-x',
         'LD_PRELOAD=/libchangehostname.so', '-mca', 'orte_abort_on_non_zero_status', '1', '-x',
         'NCCL_DEBUG=INFO', '-x', 'NCCL_SOCKET_IFNAME=foonet',
         '-np', '32', '-x', 'MY_ENVIRONMENT_VARIABLE', '/mpi_script.sh'])

    chmod.assert_called_with('/mpi_script.sh', stat().st_mode.__or__())

    open().write.assert_called_with("""#!/usr/bin/env bash
# For distributed training: the 'master node' runs mpirun with this script, '/mpi_script.sh'
# This script creates a file '/mpi_is_running' that worker nodes use to determine whether training 
# (started by MPI from the master node) is still running. Processes on worker nodes use 
# /mpi_is_finished file to determine when to exit.
touch /mpi_is_running
/Users/mvs/miniconda3/envs/35/bin/python -m mpi4py -m imagenet
EXIT_CODE=$?
touch /mpi_is_finished
exit ${EXIT_CODE}
""")
=======
def test_single_machine_train(single_machine_training_env, user_module, training_state):
    def user_module_train():
        training_state.trained = True
        training_state.model = chainer.Chain()
        return training_state.model

    user_module.train = user_module_train

    training.train(user_module, single_machine_training_env)

    assert training_state.trained


def test_distributed_training_from_master_node(master_node_distributed_training_env, user_module):
    start_ssh_daemon_import = 'chainer_framework.training._wait_for_worker_nodes_to_start_sshd'
    with patch('chainer_framework.training._change_hostname') as mock_change_hostname, \
            patch('chainer_framework.training._start_ssh_daemon') as mock_start_ssh_daemon, \
            patch(start_ssh_daemon_import) as mock_wait_for_sshd, \
            patch('chainer_framework.training._run_mpi_on_all_nodes') as mock_run_mpi_on_all_nodes:
        training.train(user_module, master_node_distributed_training_env)

        mock_change_hostname.assert_called_once_with(
            master_node_distributed_training_env.current_host)
        mock_start_ssh_daemon.assert_called_once()
        mock_wait_for_sshd.assert_called_once_with(
            master_node_distributed_training_env.hosts)
        mock_run_mpi_on_all_nodes.assert_called_once_with(
            master_node_distributed_training_env)


def test_distributed_training_from_worker_node(worker_node_distributed_training_env, user_module):
    wait_for_training_to_finish_import = 'chainer_framework.training._wait_for_training_to_finish'
    with patch('chainer_framework.training._change_hostname') as mock_change_hostname, \
            patch('chainer_framework.training._start_ssh_daemon') as mock_start_ssh_daemon, \
            patch(wait_for_training_to_finish_import) as mock_wait_for_training_to_finish:
        training.train(user_module, worker_node_distributed_training_env)

        mock_change_hostname.assert_called_once_with(
            worker_node_distributed_training_env.current_host)
        mock_start_ssh_daemon.assert_called_once()
        mock_wait_for_training_to_finish.assert_called_once_with(
            worker_node_distributed_training_env)


def test_change_hostname(single_machine_training_env):
    with patch('os.system') as mock_system:
        training._change_hostname(single_machine_training_env.current_host)
        mock_system.assert_called_with(
            "change-hostname.sh {}".format(single_machine_training_env.current_host))


def test_run_mpi_on_all_nodes(master_node_distributed_training_env):
    with patch('subprocess.check_call') as mock_check_call:
        training._run_mpi_on_all_nodes(master_node_distributed_training_env)
        mock_check_call.assert_called_with(
            shlex.split(training._get_mpi_command(master_node_distributed_training_env)))


def test_get_mpi_command(master_node_distributed_training_env):
    network_interface_name = 'foonetwork'
    master_node_distributed_training_env.resource_config = {
        'network_interface_name': network_interface_name
    }

    mpi_command = training._get_mpi_command(master_node_distributed_training_env)

    assert "mpirun" in mpi_command
    assert "--allow-run-as-root" in mpi_command
    assert "-host algo-1:4,algo-2:4" in mpi_command
    assert "-mca btl_tcp_if_include {}".format(network_interface_name) in mpi_command
    assert "-mca oob_tcp_if_include {}".format(network_interface_name) in mpi_command
    assert "-x PATH" in mpi_command
    assert "-x LD_LIBRARY_PATH" in mpi_command
    assert "-x LD_PRELOAD={}".format(training._CHANGE_HOSTNAME_LIBRARY) in mpi_command
    assert "-mca orte_abort_on_non_zero_status 1" in mpi_command
    assert "-x NCCL_SOCKET_IFNAME={}".format(network_interface_name) in mpi_command
    assert "-np 8" in mpi_command


def test_get_mpi_command_with_gpus(master_node_distributed_training_env):
    master_node_distributed_training_env.num_gpus = 4

    mpi_command = training._get_mpi_command(master_node_distributed_training_env)
    assert "algo-1:4,algo-2:4" in mpi_command


def test_get_mpi_command_with_num_processes(master_node_distributed_training_env):
    master_node_distributed_training_env.hyperparameters['sagemaker_num_processes'] = 8

    mpi_command = training._get_mpi_command(master_node_distributed_training_env)

    assert "-np 8" in mpi_command


def test_get_mpi_command_with_process_slots_per_host(master_node_distributed_training_env):
    master_node_distributed_training_env.hyperparameters['sagemaker_process_slots_per_host'] = 16

    mpi_command = training._get_mpi_command(master_node_distributed_training_env)

    assert "algo-1:16,algo-2:16" in mpi_command


def test_get_mpi_command_with_additional_mpi_options(master_node_distributed_training_env):
    another_mpi_option = "-x MY_ENVIRONMENT_VARIABLE"
    master_node_distributed_training_env.hyperparameters[
        'sagemaker_additional_mpi_options'] = another_mpi_option

    mpi_command = training._get_mpi_command(master_node_distributed_training_env)

    assert another_mpi_option in mpi_command


def test_start_ssh_daemon():
    with patch('subprocess.Popen') as mock_popen:
        training._start_ssh_daemon()

        mock_popen.assert_called_with(["/usr/sbin/sshd", "-D"])
>>>>>>> 0782037e


def test_wait_for_training_to_finish(worker_node_distributed_training_env):
    wait_for_mpi_import = 'chainer_framework.training._wait_for_mpi_to_start_running'
    wait_until_mpi_stops_import = 'chainer_framework.training._wait_until_mpi_stops_running'
    with patch(wait_for_mpi_import) as mock_wait_for_mpi_to_start_running, \
            patch(wait_until_mpi_stops_import) as mock_wait_until_mpi_stops_running:
        training._wait_for_training_to_finish(worker_node_distributed_training_env)

        mock_wait_for_mpi_to_start_running.assert_called_once()
        mock_wait_until_mpi_stops_running.assert_called_once()


def test_wait_for_mpi_to_start_running():
    with patch('os.path.isfile') as mock_isfile, patch('time.sleep'):
        mock_isfile.side_effect = [False, False, True]

        training._wait_for_mpi_to_start_running()
        mock_isfile.assert_has_calls(
            [call(training._MPI_IS_RUNNING), call(training._MPI_IS_RUNNING),
             call(training._MPI_IS_RUNNING)])

        assert len(mock_isfile.call_args_list) == 3


def test_wait_until_mpi_stops_running():
    with patch('os.path.isfile') as mock_isfile, patch('time.sleep'):
        mock_isfile.side_effect = [False, False, True]

        training._wait_until_mpi_stops_running()

        mock_isfile.assert_has_calls(
            [call(training._MPI_IS_FINISHED), call(training._MPI_IS_FINISHED),
             call(training._MPI_IS_FINISHED)])
        assert mock_isfile.call_count == 3


def test_wait_for_worker_nodes_to_start_sshd():
    with patch('chainer_framework.training._can_connect') as mock_can_connect, patch('time.sleep'):
        mock_can_connect.side_effect = [False, False, True]

        training._wait_for_worker_nodes_to_start_sshd(['algo-2'])

        assert mock_can_connect.call_count == 3


def test_wait_for_worker_nodes_to_start_sshd_timeout(master_node_distributed_training_env):
    with patch('chainer_framework.training._can_connect') as mock_can_connect:
        hosts = [host for host in master_node_distributed_training_env.hosts
                 if host != master_node_distributed_training_env.current_host]
        mock_can_connect.return_value = False

        with pytest.raises(timeout.TimeoutError):
            training._wait_for_worker_nodes_to_start_sshd(hosts, interval=1, timeout_in_seconds=0.1)


@patch('chainer_framework.training._can_connect', return_value=False)
@patch('time.sleep')
@patch('socket.socket')
def test_wait_for_worker_nodes_to_start_sshd_timeout(socket, sleep, _can_connect):
    hosts = ['algo-1', 'algo-2']
    mock_training_env(hosts=hosts, num_gpus=8, network_interface_name='foonet')

    with pytest.raises(timeout.TimeoutError):
        training._wait_for_worker_nodes_to_start_sshd(hosts, interval=0.001,
                                                      timeout_in_seconds=0.0001)

    socket.assert_called()
    sleep.assert_called()


@patch('chainer_framework.training._can_connect', side_effect=[False, False, True])
@patch('time.sleep')
@patch('socket.socket')
def test_wait_for_worker_nodes_to_start_sshd_timeout(socket, sleep, _can_connect):
    training._wait_for_worker_nodes_to_start_sshd(['algo-2'])

    assert _can_connect.call_count == 3
    socket.assert_called()
    sleep.assert_called()


def test_can_connect():
    mock_socket = MagicMock(spec=['connect', 'close'])
    mock_socket.connect.side_effect = [socket.error('expected'), socket.error('expected'), None]

    first_call = training._can_connect('algo-2', 2222, mock_socket)
    second_call = training._can_connect('algo-2', 2222, mock_socket)
    third_call = training._can_connect('algo-2', 2222, mock_socket)

    assert not first_call
    assert not second_call
    assert third_call
    assert mock_socket.connect.call_count == 3


def test_use_mpi(single_machine_training_env, user_module):
    single_machine_training_env.hyperparameters['sagemaker_use_mpi'] = True
    with patch('chainer_framework.training._change_hostname') as mock_change_hostname, \
         patch('chainer_framework.training._start_ssh_daemon') as mock_start_ssh_daemon, \
         patch('chainer_framework.training._wait_for_worker_nodes_to_start_sshd') as mock_wait_for_sshd, \
         patch('chainer_framework.training._run_mpi_on_all_nodes') as mock_run_mpi:

        training.train(user_module, single_machine_training_env)

        mock_change_hostname.assert_called_once_with(single_machine_training_env.current_host)
        mock_start_ssh_daemon.assert_called_once()
        mock_wait_for_sshd.assert_called_once_with(single_machine_training_env.hosts)
        mock_run_mpi.assert_called_once_with(single_machine_training_env)<|MERGE_RESOLUTION|>--- conflicted
+++ resolved
@@ -72,7 +72,6 @@
         return self.l1()
 
 
-<<<<<<< HEAD
 def mock_training_env(current_host='algo-1', hosts=None, hyperparameters=None,
                       module_dir='s3://my/script', module_name='imagenet', **kwargs):
     hosts = hosts or ['algo-1']
@@ -282,135 +281,12 @@
     chmod.assert_called_with('/mpi_script.sh', stat().st_mode.__or__())
 
     open().write.assert_called_with("""#!/usr/bin/env bash
-# For distributed training: the 'master node' runs mpirun with this script, '/mpi_script.sh'
-# This script creates a file '/mpi_is_running' that worker nodes use to determine whether training 
-# (started by MPI from the master node) is still running. Processes on worker nodes use 
-# /mpi_is_finished file to determine when to exit.
 touch /mpi_is_running
 /Users/mvs/miniconda3/envs/35/bin/python -m mpi4py -m imagenet
 EXIT_CODE=$?
 touch /mpi_is_finished
 exit ${EXIT_CODE}
 """)
-=======
-def test_single_machine_train(single_machine_training_env, user_module, training_state):
-    def user_module_train():
-        training_state.trained = True
-        training_state.model = chainer.Chain()
-        return training_state.model
-
-    user_module.train = user_module_train
-
-    training.train(user_module, single_machine_training_env)
-
-    assert training_state.trained
-
-
-def test_distributed_training_from_master_node(master_node_distributed_training_env, user_module):
-    start_ssh_daemon_import = 'chainer_framework.training._wait_for_worker_nodes_to_start_sshd'
-    with patch('chainer_framework.training._change_hostname') as mock_change_hostname, \
-            patch('chainer_framework.training._start_ssh_daemon') as mock_start_ssh_daemon, \
-            patch(start_ssh_daemon_import) as mock_wait_for_sshd, \
-            patch('chainer_framework.training._run_mpi_on_all_nodes') as mock_run_mpi_on_all_nodes:
-        training.train(user_module, master_node_distributed_training_env)
-
-        mock_change_hostname.assert_called_once_with(
-            master_node_distributed_training_env.current_host)
-        mock_start_ssh_daemon.assert_called_once()
-        mock_wait_for_sshd.assert_called_once_with(
-            master_node_distributed_training_env.hosts)
-        mock_run_mpi_on_all_nodes.assert_called_once_with(
-            master_node_distributed_training_env)
-
-
-def test_distributed_training_from_worker_node(worker_node_distributed_training_env, user_module):
-    wait_for_training_to_finish_import = 'chainer_framework.training._wait_for_training_to_finish'
-    with patch('chainer_framework.training._change_hostname') as mock_change_hostname, \
-            patch('chainer_framework.training._start_ssh_daemon') as mock_start_ssh_daemon, \
-            patch(wait_for_training_to_finish_import) as mock_wait_for_training_to_finish:
-        training.train(user_module, worker_node_distributed_training_env)
-
-        mock_change_hostname.assert_called_once_with(
-            worker_node_distributed_training_env.current_host)
-        mock_start_ssh_daemon.assert_called_once()
-        mock_wait_for_training_to_finish.assert_called_once_with(
-            worker_node_distributed_training_env)
-
-
-def test_change_hostname(single_machine_training_env):
-    with patch('os.system') as mock_system:
-        training._change_hostname(single_machine_training_env.current_host)
-        mock_system.assert_called_with(
-            "change-hostname.sh {}".format(single_machine_training_env.current_host))
-
-
-def test_run_mpi_on_all_nodes(master_node_distributed_training_env):
-    with patch('subprocess.check_call') as mock_check_call:
-        training._run_mpi_on_all_nodes(master_node_distributed_training_env)
-        mock_check_call.assert_called_with(
-            shlex.split(training._get_mpi_command(master_node_distributed_training_env)))
-
-
-def test_get_mpi_command(master_node_distributed_training_env):
-    network_interface_name = 'foonetwork'
-    master_node_distributed_training_env.resource_config = {
-        'network_interface_name': network_interface_name
-    }
-
-    mpi_command = training._get_mpi_command(master_node_distributed_training_env)
-
-    assert "mpirun" in mpi_command
-    assert "--allow-run-as-root" in mpi_command
-    assert "-host algo-1:4,algo-2:4" in mpi_command
-    assert "-mca btl_tcp_if_include {}".format(network_interface_name) in mpi_command
-    assert "-mca oob_tcp_if_include {}".format(network_interface_name) in mpi_command
-    assert "-x PATH" in mpi_command
-    assert "-x LD_LIBRARY_PATH" in mpi_command
-    assert "-x LD_PRELOAD={}".format(training._CHANGE_HOSTNAME_LIBRARY) in mpi_command
-    assert "-mca orte_abort_on_non_zero_status 1" in mpi_command
-    assert "-x NCCL_SOCKET_IFNAME={}".format(network_interface_name) in mpi_command
-    assert "-np 8" in mpi_command
-
-
-def test_get_mpi_command_with_gpus(master_node_distributed_training_env):
-    master_node_distributed_training_env.num_gpus = 4
-
-    mpi_command = training._get_mpi_command(master_node_distributed_training_env)
-    assert "algo-1:4,algo-2:4" in mpi_command
-
-
-def test_get_mpi_command_with_num_processes(master_node_distributed_training_env):
-    master_node_distributed_training_env.hyperparameters['sagemaker_num_processes'] = 8
-
-    mpi_command = training._get_mpi_command(master_node_distributed_training_env)
-
-    assert "-np 8" in mpi_command
-
-
-def test_get_mpi_command_with_process_slots_per_host(master_node_distributed_training_env):
-    master_node_distributed_training_env.hyperparameters['sagemaker_process_slots_per_host'] = 16
-
-    mpi_command = training._get_mpi_command(master_node_distributed_training_env)
-
-    assert "algo-1:16,algo-2:16" in mpi_command
-
-
-def test_get_mpi_command_with_additional_mpi_options(master_node_distributed_training_env):
-    another_mpi_option = "-x MY_ENVIRONMENT_VARIABLE"
-    master_node_distributed_training_env.hyperparameters[
-        'sagemaker_additional_mpi_options'] = another_mpi_option
-
-    mpi_command = training._get_mpi_command(master_node_distributed_training_env)
-
-    assert another_mpi_option in mpi_command
-
-
-def test_start_ssh_daemon():
-    with patch('subprocess.Popen') as mock_popen:
-        training._start_ssh_daemon()
-
-        mock_popen.assert_called_with(["/usr/sbin/sshd", "-D"])
->>>>>>> 0782037e
 
 
 def test_wait_for_training_to_finish(worker_node_distributed_training_env):
@@ -464,7 +340,8 @@
         mock_can_connect.return_value = False
 
         with pytest.raises(timeout.TimeoutError):
-            training._wait_for_worker_nodes_to_start_sshd(hosts, interval=1, timeout_in_seconds=0.1)
+            training._wait_for_worker_nodes_to_start_sshd(hosts, interval=0.001,
+                                                          timeout_in_seconds=0.0001)
 
 
 @patch('chainer_framework.training._can_connect', return_value=False)
@@ -504,19 +381,4 @@
     assert not first_call
     assert not second_call
     assert third_call
-    assert mock_socket.connect.call_count == 3
-
-
-def test_use_mpi(single_machine_training_env, user_module):
-    single_machine_training_env.hyperparameters['sagemaker_use_mpi'] = True
-    with patch('chainer_framework.training._change_hostname') as mock_change_hostname, \
-         patch('chainer_framework.training._start_ssh_daemon') as mock_start_ssh_daemon, \
-         patch('chainer_framework.training._wait_for_worker_nodes_to_start_sshd') as mock_wait_for_sshd, \
-         patch('chainer_framework.training._run_mpi_on_all_nodes') as mock_run_mpi:
-
-        training.train(user_module, single_machine_training_env)
-
-        mock_change_hostname.assert_called_once_with(single_machine_training_env.current_host)
-        mock_start_ssh_daemon.assert_called_once()
-        mock_wait_for_sshd.assert_called_once_with(single_machine_training_env.hosts)
-        mock_run_mpi.assert_called_once_with(single_machine_training_env)+    assert mock_socket.connect.call_count == 3